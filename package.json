{
  "name": "chalee-rag-agent",
  "version": "1.0.1",
  "description": "A powerful RAG (Retrieval-Augmented Generation) Agent implementation in Node.js with vector database support and web API",
  "main": "rag-agent.js",
  "type": "module",
  "scripts": {
<<<<<<< HEAD
    "start": "node rag-agent.js",
    "server": "node server.js",
    "dev": "nodemon --max-old-space-size=4096 server.js",
    "test": "node test.js",
=======
    "start": "node --max-old-space-size=4096 rag-agent.js",
    "start:optimized": "node --max-old-space-size=4096 --expose-gc rag-agent-optimized.js",
    "server": "node --max-old-space-size=4096 server.js",
    "server:optimized": "node --max-old-space-size=4096 --expose-gc server-optimized.js",
    "dev": "nodemon --max-old-space-size=4096 server.js",
    "dev:optimized": "nodemon --max-old-space-size=4096 --expose-gc server-optimized.js",
    "test": "node --max-old-space-size=2048 test.js",
>>>>>>> 8b309486
    "test:full": "./scripts/test.sh",
    "setup": "./scripts/setup.sh",
    "deploy": "./scripts/deploy.sh",
    "deploy:docker": "./scripts/deploy.sh docker production",
    "deploy:pm2": "./scripts/deploy.sh pm2 production",
    "start:dev": "./scripts/start-dev.sh",
    "lint": "eslint . --ext .js",
    "lint:fix": "eslint . --ext .js --fix",
    "docs": "jsdoc -c jsdoc.json",
    "clean": "rm -rf node_modules package-lock.json && npm install",
    "backup": "tar -czf backup-$(date +%Y%m%d).tar.gz --exclude=node_modules --exclude=chroma_data .",
    "health": "curl -f http://localhost:3000/health || echo 'Service not running'",
    "memory:monitor": "node --max-old-space-size=4096 --expose-gc -e \"setInterval(() => { console.log('Memory:', process.memoryUsage()); if(global.gc) global.gc(); }, 5000)\""
  },
  "dependencies": {
    "openai": "^4.28.0",
    "chromadb": "^1.7.3",
    "dotenv": "^16.3.1",
    "express": "^4.18.2",
    "multer": "^1.4.5-lts.1",
    "cors": "^2.8.5",
    "axios": "^1.6.7",
    "transformers": "^2.6.0",
    "helmet": "^7.1.0",
    "express-rate-limit": "^7.1.5",
    "winston": "^3.11.0",
    "node-cache": "^5.1.2"
  },
  "devDependencies": {
    "nodemon": "^3.0.3",
    "eslint": "^8.57.0",
    "jsdoc": "^4.0.2",
    "jest": "^29.7.0",
    "supertest": "^6.3.4"
  },
  "keywords": [
    "rag",
    "ai",
    "nodejs",
    "openai",
    "vector-database",
    "embeddings",
    "retrieval-augmented-generation",
    "natural-language-processing",
    "machine-learning",
    "chatbot",
    "chromadb",
    "semantic-search",
    "document-processing",
    "knowledge-base",
    "api",
    "memory-optimized",
    "performance"
  ],
  "author": {
    "name": "PrettyKing",
    "url": "https://github.com/PrettyKing"
  },
  "license": "MIT",
  "repository": {
    "type": "git",
    "url": "https://github.com/PrettyKing/chalee-rag-agent.git"
  },
  "bugs": {
    "url": "https://github.com/PrettyKing/chalee-rag-agent/issues"
  },
  "homepage": "https://github.com/PrettyKing/chalee-rag-agent#readme",
  "engines": {
    "node": ">=16.0.0",
    "npm": ">=8.0.0"
  },
  "os": [
    "linux",
    "darwin",
    "win32"
  ],
  "files": [
    "rag-agent.js",
    "rag-agent-optimized.js",
    "server.js",
    "server-optimized.js",
    "examples/",
    "docs/",
    "scripts/",
    "README.md",
    "LICENSE",
    "CHANGELOG.md",
    ".env.example"
  ]
}<|MERGE_RESOLUTION|>--- conflicted
+++ resolved
@@ -5,12 +5,6 @@
   "main": "rag-agent.js",
   "type": "module",
   "scripts": {
-<<<<<<< HEAD
-    "start": "node rag-agent.js",
-    "server": "node server.js",
-    "dev": "nodemon --max-old-space-size=4096 server.js",
-    "test": "node test.js",
-=======
     "start": "node --max-old-space-size=4096 rag-agent.js",
     "start:optimized": "node --max-old-space-size=4096 --expose-gc rag-agent-optimized.js",
     "server": "node --max-old-space-size=4096 server.js",
@@ -18,7 +12,6 @@
     "dev": "nodemon --max-old-space-size=4096 server.js",
     "dev:optimized": "nodemon --max-old-space-size=4096 --expose-gc server-optimized.js",
     "test": "node --max-old-space-size=2048 test.js",
->>>>>>> 8b309486
     "test:full": "./scripts/test.sh",
     "setup": "./scripts/setup.sh",
     "deploy": "./scripts/deploy.sh",
